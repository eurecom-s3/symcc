// This file is part of the SymCC runtime.
//
// The SymCC runtime is free software: you can redistribute it and/or modify it
// under the terms of the GNU Lesser General Public License as published by the
// Free Software Foundation, either version 3 of the License, or (at your
// option) any later version.
//
// The SymCC runtime is distributed in the hope that it will be useful, but
// WITHOUT ANY WARRANTY; without even the implied warranty of MERCHANTABILITY or
// FITNESS FOR A PARTICULAR PURPOSE. See the GNU Lesser General Public License
// for more details.
//
// You should have received a copy of the GNU Lesser General Public License
// along with SymCC. If not, see <https://www.gnu.org/licenses/>.

//
// Libc wrappers
//
// This file contains the wrappers around libc functions which add symbolic
// computations; using the wrappers frees instrumented code from having to link
// against an instrumented libc.
//
// We define a wrapper for function X with SYM(X), which just changes the name
// "X" to something predictable and hopefully unique. It is then up to the
// compiler pass to replace calls of X with calls of SYM(X).
//
// In general, the wrappers ask the solver to generate alternative parameter
// values, then call the wrapped function, create and store symbolic expressions
// matching the libc function's semantics, and finally return the wrapped
// function's result.

#include <cassert>
#include <cstdio>
#include <cstdlib>
#include <cstring>
#include <iostream>
#include <string>
#include <variant>
#include <vector>

#include <arpa/inet.h>
#include <fcntl.h>
#include <sys/mman.h>
#include <sys/stat.h>
#include <unistd.h>

#include "Config.h"
#include "Shadow.h"
#include <Runtime.h>

#define SYM(x) x##_symbolized

namespace {

/// The file descriptor referring to the symbolic input.
int inputFileDescriptor = -1;

/// The current position in the (symbolic) input.
uint64_t inputOffset = 0;

/// Tell the solver to try an alternative value than the given one.
template <typename V, typename F>
void tryAlternative(V value, SymExpr valueExpr, F caller) {
  if (valueExpr) {
    _sym_push_path_constraint(
        _sym_build_equal(valueExpr,
                         _sym_build_integer(value, sizeof(value) * 8)),
        true, reinterpret_cast<uintptr_t>(caller));
  }
}

// A partial specialization for pointer types for convenience.
template <typename E, typename F>
void tryAlternative(E *value, SymExpr valueExpr, F caller) {
  tryAlternative(reinterpret_cast<intptr_t>(value), valueExpr, caller);
}

void maybeSetInputFile(const char *path, int fd) {
  auto *fileInput = std::get_if<FileInput>(&g_config.input);
  if (fileInput == nullptr)
<<<<<<< HEAD
    return;

  if (strstr(path, fileInput->fileName.c_str()) == nullptr)
    return;

=======
    return;

  if (strstr(path, fileInput->fileName.c_str()) == nullptr)
    return;

>>>>>>> 77bb9716
  if (inputFileDescriptor != -1)
    std::cerr << "Warning: input file opened multiple times; this is not yet "
                 "supported"
              << std::endl;

  inputFileDescriptor = fd;
  inputOffset = 0;
}

} // namespace

void initLibcWrappers() {
  if (std::holds_alternative<StdinInput>(g_config.input)) {
    // Symbolic data comes from standard input.
    inputFileDescriptor = 0;
  }
}

extern "C" {

void *SYM(malloc)(size_t size) {
  auto *result = malloc(size);

  tryAlternative(size, _sym_get_parameter_expression(0), SYM(malloc));

  _sym_set_return_expression(nullptr);
  return result;
}

void *SYM(calloc)(size_t nmemb, size_t size) {
  auto *result = calloc(nmemb, size);

  tryAlternative(nmemb, _sym_get_parameter_expression(0), SYM(calloc));
  tryAlternative(size, _sym_get_parameter_expression(1), SYM(calloc));

  _sym_set_return_expression(nullptr);
  return result;
}

// See comment on lseek and lseek64 below; the same applies to the "off"
// parameter of mmap.

void *SYM(mmap64)(void *addr, size_t len, int prot, int flags, int fildes,
                  uint64_t off) {
  auto *result = mmap64(addr, len, prot, flags, fildes, off);
  _sym_set_return_expression(nullptr);

  if (result == MAP_FAILED) // mmap failed
    return result;

  if (fildes == inputFileDescriptor) {
    /* we update the inputOffset only when mmap() is reading from input file
     * HACK! update inputOffset with off parameter sometimes will be dangerous
     * We don't know whether there is read() before/after mmap,
     * if there is, we have to fix this tricky method :P
     */
    inputOffset = off + len;
    // Reading symbolic input.
    ReadWriteShadow shadow(result, len);
    uint8_t *resultBytes = (uint8_t *)result;
    std::generate(shadow.begin(), shadow.end(), [resultBytes, i = 0]() mutable {
      return _sym_get_input_byte(inputOffset, resultBytes[i++]);
    });
  } else if (!isConcrete(result, len)) {
    ReadWriteShadow shadow(result, len);
    std::fill(shadow.begin(), shadow.end(), nullptr);
  }

  tryAlternative(len, _sym_get_parameter_expression(1), SYM(mmap64));

  return result;
}

void *SYM(mmap)(void *addr, size_t len, int prot, int flags, int fildes,
                uint32_t off) {
  return SYM(mmap64)(addr, len, prot, flags, fildes, off);
}

int SYM(open)(const char *path, int oflag, mode_t mode) {
  auto result = open(path, oflag, mode);
  _sym_set_return_expression(nullptr);

  if (result >= 0)
    maybeSetInputFile(path, result);

  return result;
}

ssize_t SYM(read)(int fildes, void *buf, size_t nbyte) {
  tryAlternative(buf, _sym_get_parameter_expression(1), SYM(read));
  tryAlternative(nbyte, _sym_get_parameter_expression(2), SYM(read));

  auto result = read(fildes, buf, nbyte);
  _sym_set_return_expression(nullptr);

  if (result < 0)
    return result;

  if (fildes == inputFileDescriptor) {
    // Reading symbolic input.
    _sym_make_symbolic(buf, result, inputOffset);
    inputOffset += result;
  } else if (!isConcrete(buf, result)) {
    ReadWriteShadow shadow(buf, result);
    std::fill(shadow.begin(), shadow.end(), nullptr);
  }

  return result;
}

// lseek is a bit tricky because, depending on preprocessor macros, glibc
// defines it to be a function operating on 32-bit values or aliases it to
// lseek64. Therefore, we cannot know in general whether calling lseek in our
// code takes a 32 or a 64-bit offset and whether it returns a 32 or a 64-bit
// result. In fact, since we compile this library against LLVM which requires us
// to compile with "-D_FILE_OFFSET_BITS=64", we happen to know that, for us,
// lseek is an alias to lseek64, but this may change any time. More importantly,
// client code may call one or the other, depending on its preprocessor
// definitions.
//
// Therefore, we define symbolic versions of both lseek and lseek64, but
// internally we only use lseek64 because it's the only one on whose
// availability we can rely.

uint64_t SYM(lseek64)(int fd, uint64_t offset, int whence) {
  auto result = lseek64(fd, offset, whence);
  _sym_set_return_expression(nullptr);
  if (result == (off_t)-1)
    return result;

  if (whence == SEEK_SET)
    _sym_set_return_expression(_sym_get_parameter_expression(1));

  if (fd == inputFileDescriptor)
    inputOffset = result;

  return result;
}

uint32_t SYM(lseek)(int fd, uint32_t offset, int whence) {
  uint64_t result = SYM(lseek64)(fd, offset, whence);

  // Perform the same overflow check as glibc in the 32-bit version of lseek.

  auto result32 = (uint32_t)result;
  if (result == result32)
    return result32;

  errno = EOVERFLOW;
  return (uint32_t)-1;
}

FILE *SYM(fopen)(const char *pathname, const char *mode) {
  auto *result = fopen(pathname, mode);
  _sym_set_return_expression(nullptr);

  if (result != nullptr)
    maybeSetInputFile(pathname, fileno(result));

  return result;
}

FILE *SYM(fopen64)(const char *pathname, const char *mode) {
  auto *result = fopen64(pathname, mode);
  _sym_set_return_expression(nullptr);

  if (result != nullptr)
    maybeSetInputFile(pathname, fileno(result));

  return result;
}

size_t SYM(fread)(void *ptr, size_t size, size_t nmemb, FILE *stream) {
  tryAlternative(ptr, _sym_get_parameter_expression(0), SYM(fread));
  tryAlternative(size, _sym_get_parameter_expression(1), SYM(fread));
  tryAlternative(nmemb, _sym_get_parameter_expression(2), SYM(fread));

  auto result = fread(ptr, size, nmemb, stream);
  _sym_set_return_expression(nullptr);

  if (fileno(stream) == inputFileDescriptor) {
    // Reading symbolic input.
    _sym_make_symbolic(ptr, result * size, inputOffset);
    inputOffset += result * size;
  } else if (!isConcrete(ptr, result * size)) {
    ReadWriteShadow shadow(ptr, result * size);
    std::fill(shadow.begin(), shadow.end(), nullptr);
  }

  return result;
}

char *SYM(fgets)(char *str, int n, FILE *stream) {
  tryAlternative(str, _sym_get_parameter_expression(0), SYM(fgets));
  tryAlternative(n, _sym_get_parameter_expression(1), SYM(fgets));

  auto result = fgets(str, n, stream);
  _sym_set_return_expression(_sym_get_parameter_expression(0));

  if (fileno(stream) == inputFileDescriptor) {
    // Reading symbolic input.
    const auto length = sizeof(char) * strlen(str);
    _sym_make_symbolic(str, length, inputOffset);
    inputOffset += length;
  } else if (!isConcrete(str, sizeof(char) * strlen(str))) {
    ReadWriteShadow shadow(str, sizeof(char) * strlen(str));
    std::fill(shadow.begin(), shadow.end(), nullptr);
  }

  return result;
}

void SYM(rewind)(FILE *stream) {
  rewind(stream);
  _sym_set_return_expression(nullptr);

  if (fileno(stream) == inputFileDescriptor) {
    inputOffset = 0;
  }
}

int SYM(fseek)(FILE *stream, long offset, int whence) {
  tryAlternative(offset, _sym_get_parameter_expression(1), SYM(fseek));

  auto result = fseek(stream, offset, whence);
  _sym_set_return_expression(nullptr);
  if (result == -1)
    return result;

  if (fileno(stream) == inputFileDescriptor) {
    auto pos = ftell(stream);
    if (pos == -1)
      return -1;
    inputOffset = pos;
  }

  return result;
}

int SYM(fseeko)(FILE *stream, off_t offset, int whence) {
  tryAlternative(offset, _sym_get_parameter_expression(1), SYM(fseeko));

  auto result = fseeko(stream, offset, whence);
  _sym_set_return_expression(nullptr);
  if (result == -1)
    return result;

  if (fileno(stream) == inputFileDescriptor) {
    auto pos = ftello(stream);
    if (pos == -1)
      return -1;
    inputOffset = pos;
  }

  return result;
}

int SYM(fseeko64)(FILE *stream, uint64_t offset, int whence) {
  tryAlternative(offset, _sym_get_parameter_expression(1), SYM(fseeko64));

  auto result = fseeko64(stream, offset, whence);
  _sym_set_return_expression(nullptr);
  if (result == -1)
    return result;

  if (fileno(stream) == inputFileDescriptor) {
    auto pos = ftello64(stream);
    if (pos == -1)
      return -1;
    inputOffset = pos;
  }

  return result;
}

int SYM(getc)(FILE *stream) {
  auto result = getc(stream);
  if (result == EOF) {
    _sym_set_return_expression(nullptr);
    return result;
  }

  if (fileno(stream) == inputFileDescriptor)
    _sym_set_return_expression(_sym_build_zext(
        _sym_get_input_byte(inputOffset++, result), sizeof(int) * 8 - 8));
  else
    _sym_set_return_expression(nullptr);

  return result;
}

int SYM(fgetc)(FILE *stream) {
  auto result = fgetc(stream);
  if (result == EOF) {
    _sym_set_return_expression(nullptr);
    return result;
  }

  if (fileno(stream) == inputFileDescriptor)
    _sym_set_return_expression(_sym_build_zext(
        _sym_get_input_byte(inputOffset++, result), sizeof(int) * 8 - 8));
  else
    _sym_set_return_expression(nullptr);

  return result;
}

int SYM(getchar)(void) { return SYM(getc)(stdin); }

int SYM(ungetc)(int c, FILE *stream) {
  auto result = ungetc(c, stream);
  _sym_set_return_expression(_sym_get_parameter_expression(0));

  if (fileno(stream) == inputFileDescriptor && result != EOF)
    inputOffset--;

  return result;
}

void *SYM(memcpy)(void *dest, const void *src, size_t n) {
  auto *result = memcpy(dest, src, n);

  tryAlternative(dest, _sym_get_parameter_expression(0), SYM(memcpy));
  tryAlternative(src, _sym_get_parameter_expression(1), SYM(memcpy));
  tryAlternative(n, _sym_get_parameter_expression(2), SYM(memcpy));

  _sym_memcpy(static_cast<uint8_t *>(dest), static_cast<const uint8_t *>(src),
              n);
  _sym_set_return_expression(_sym_get_parameter_expression(0));
  return result;
}

void *SYM(memset)(void *s, int c, size_t n) {
  auto *result = memset(s, c, n);

  tryAlternative(s, _sym_get_parameter_expression(0), SYM(memset));
  tryAlternative(n, _sym_get_parameter_expression(2), SYM(memset));

  _sym_memset(static_cast<uint8_t *>(s), _sym_get_parameter_expression(1), n);
  _sym_set_return_expression(_sym_get_parameter_expression(0));
  return result;
}

void SYM(bzero)(void *s, size_t n) {
  bzero(s, n);

  // No return value, hence no corresponding expression.
  _sym_set_return_expression(nullptr);

  tryAlternative(s, _sym_get_parameter_expression(0), SYM(bzero));
  tryAlternative(n, _sym_get_parameter_expression(1), SYM(bzero));

  // Concretize the memory region, which now is all zeros.
  ReadWriteShadow shadow(s, n);
  std::fill(shadow.begin(), shadow.end(), nullptr);
}

void *SYM(memmove)(void *dest, const void *src, size_t n) {
  tryAlternative(dest, _sym_get_parameter_expression(0), SYM(memmove));
  tryAlternative(src, _sym_get_parameter_expression(1), SYM(memmove));
  tryAlternative(n, _sym_get_parameter_expression(2), SYM(memmove));

  auto *result = memmove(dest, src, n);
  _sym_memmove(static_cast<uint8_t *>(dest), static_cast<const uint8_t *>(src),
               n);

  _sym_set_return_expression(_sym_get_parameter_expression(0));
  return result;
}

void SYM(bcopy)(const void *src, void *dest, size_t n) {
  tryAlternative(src, _sym_get_parameter_expression(0), SYM(bcopy));
  tryAlternative(dest, _sym_get_parameter_expression(1), SYM(bcopy));
  tryAlternative(n, _sym_get_parameter_expression(2), SYM(bcopy));

  bcopy(src, dest, n);

  // bcopy is mostly equivalent to memmove, so we can use our symbolic version
  // of memmove to copy any symbolic expressions over to the destination.
  _sym_memmove(static_cast<uint8_t *>(dest), static_cast<const uint8_t *>(src),
               n);

  // void function, so there is no return value and hence no expression for it.
  _sym_set_return_expression(nullptr);
}

char *SYM(strncpy)(char *dest, const char *src, size_t n) {
  tryAlternative(dest, _sym_get_parameter_expression(0), SYM(strncpy));
  tryAlternative(src, _sym_get_parameter_expression(1), SYM(strncpy));
  tryAlternative(n, _sym_get_parameter_expression(2), SYM(strncpy));

  auto *result = strncpy(dest, src, n);
  _sym_set_return_expression(nullptr);

  size_t srcLen = strnlen(src, n);
  size_t copied = std::min(n, srcLen);
  if (isConcrete(src, copied) && isConcrete(dest, n))
    return result;

  auto srcShadow = ReadOnlyShadow(src, copied);
  auto destShadow = ReadWriteShadow(dest, n);

  std::copy(srcShadow.begin(), srcShadow.end(), destShadow.begin());
  if (copied < n) {
    ReadWriteShadow destRestShadow(dest + copied, n - copied);
    std::fill(destRestShadow.begin(), destRestShadow.end(), nullptr);
  }

  return result;
}

const char *SYM(strchr)(const char *s, int c) {
  tryAlternative(s, _sym_get_parameter_expression(0), SYM(strchr));
  tryAlternative(c, _sym_get_parameter_expression(1), SYM(strchr));

  auto *result = strchr(s, c);
  _sym_set_return_expression(nullptr);

  auto *cExpr = _sym_get_parameter_expression(1);
  if (isConcrete(s, result != nullptr ? (result - s) : strlen(s)) &&
      cExpr == nullptr)
    return result;

  if (cExpr == nullptr)
    cExpr = _sym_build_integer(c, 8);
  else
    cExpr = _sym_build_trunc(cExpr, 8);

  size_t length = result != nullptr ? (result - s) : strlen(s);
  auto shadow = ReadOnlyShadow(s, length);
  auto shadowIt = shadow.begin();
  for (size_t i = 0; i < length; i++) {
    _sym_push_path_constraint(
        _sym_build_not_equal(
            (*shadowIt != nullptr) ? *shadowIt : _sym_build_integer(s[i], 8),
            cExpr),
        /*taken*/ 1, reinterpret_cast<uintptr_t>(SYM(strchr)));
    ++shadowIt;
  }

  return result;
}

int SYM(memcmp)(const void *a, const void *b, size_t n) {
  tryAlternative(a, _sym_get_parameter_expression(0), SYM(memcmp));
  tryAlternative(b, _sym_get_parameter_expression(1), SYM(memcmp));
  tryAlternative(n, _sym_get_parameter_expression(2), SYM(memcmp));

  auto result = memcmp(a, b, n);
  _sym_set_return_expression(nullptr);

  if (isConcrete(a, n) && isConcrete(b, n))
    return result;

  auto aShadowIt = ReadOnlyShadow(a, n).begin_non_null();
  auto bShadowIt = ReadOnlyShadow(b, n).begin_non_null();
  auto *allEqual = _sym_build_equal(*aShadowIt, *bShadowIt);
  for (size_t i = 1; i < n; i++) {
    ++aShadowIt;
    ++bShadowIt;
    allEqual =
        _sym_build_bool_and(allEqual, _sym_build_equal(*aShadowIt, *bShadowIt));
  }

  _sym_push_path_constraint(allEqual, result == 0,
                            reinterpret_cast<uintptr_t>(SYM(memcmp)));
  return result;
}

int SYM(bcmp)(const void *a, const void *b, size_t n) {
  tryAlternative(a, _sym_get_parameter_expression(0), SYM(bcmp));
  tryAlternative(b, _sym_get_parameter_expression(1), SYM(bcmp));
  tryAlternative(n, _sym_get_parameter_expression(2), SYM(bcmp));

  auto result = bcmp(a, b, n);

  // bcmp returns zero if the input regions are equal and an unspecified
  // non-zero value otherwise. Instead of expressing this symbolically, we
  // directly ask the solver for an alternative solution (assuming that the
  // result is used for a conditional branch later), and return a concrete
  // value.
  _sym_set_return_expression(nullptr);

  // The result of the comparison depends on whether the input regions are equal
  // byte by byte. Construct the corresponding expression, but only if there is
  // at least one symbolic byte in either of the regions; otherwise, the result
  // is concrete.

  if (isConcrete(a, n) && isConcrete(b, n))
    return result;

  auto aShadowIt = ReadOnlyShadow(a, n).begin_non_null();
  auto bShadowIt = ReadOnlyShadow(b, n).begin_non_null();
  auto *allEqual = _sym_build_equal(*aShadowIt, *bShadowIt);
  for (size_t i = 1; i < n; i++) {
    ++aShadowIt;
    ++bShadowIt;
    allEqual =
        _sym_build_bool_and(allEqual, _sym_build_equal(*aShadowIt, *bShadowIt));
  }

  _sym_push_path_constraint(allEqual, result == 0,
                            reinterpret_cast<uintptr_t>(SYM(bcmp)));
  return result;
}

uint32_t SYM(ntohl)(uint32_t netlong) {
  auto netlongExpr = _sym_get_parameter_expression(0);
  auto result = ntohl(netlong);

  if (netlongExpr == nullptr) {
    _sym_set_return_expression(nullptr);
    return result;
  }

#if __BYTE_ORDER__ == __ORDER_LITTLE_ENDIAN__
  _sym_set_return_expression(_sym_build_bswap(netlongExpr));
#elif __BYTE_ORDER__ == __ORDER_BIG_ENDIAN__
  _sym_set_return_expression(netlongExpr);
#else
#error Unsupported __BYTE_ORDER__
#endif

  return result;
}
}<|MERGE_RESOLUTION|>--- conflicted
+++ resolved
@@ -78,19 +78,11 @@
 void maybeSetInputFile(const char *path, int fd) {
   auto *fileInput = std::get_if<FileInput>(&g_config.input);
   if (fileInput == nullptr)
-<<<<<<< HEAD
     return;
 
   if (strstr(path, fileInput->fileName.c_str()) == nullptr)
     return;
 
-=======
-    return;
-
-  if (strstr(path, fileInput->fileName.c_str()) == nullptr)
-    return;
-
->>>>>>> 77bb9716
   if (inputFileDescriptor != -1)
     std::cerr << "Warning: input file opened multiple times; this is not yet "
                  "supported"
