--- conflicted
+++ resolved
@@ -82,13 +82,8 @@
 message(STATUS "Found LLVM ${LLVM_PACKAGE_VERSION}")
 message(STATUS "Using LLVMConfig.cmake from ${LLVM_DIR}")
 
-<<<<<<< HEAD
-if (${LLVM_VERSION_MAJOR} LESS 8 OR ${LLVM_VERSION_MAJOR} GREATER 15)
-  message(WARNING "The software has been developed for LLVM 8 through 15; \
-=======
 if (${LLVM_VERSION_MAJOR} LESS 8 OR ${LLVM_VERSION_MAJOR} GREATER 16)
   message(WARNING "The software has been developed for LLVM 8 through 16; \
->>>>>>> 77bb9716
 it is unlikely to work with other versions!")
 endif()
 
