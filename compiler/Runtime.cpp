--- conflicted
+++ resolved
@@ -68,10 +68,6 @@
   buildBoolOr = import(M, "_sym_build_bool_or", ptrT, ptrT, ptrT);
   buildBoolXor = import(M, "_sym_build_bool_xor", ptrT, ptrT, ptrT);
   buildBoolToBit = import(M, "_sym_build_bool_to_bit", ptrT, ptrT);
-<<<<<<< HEAD
-  pushPathConstraint = import(M, "_sym_push_path_constraint", voidT, ptrT,
-                              IRB.getInt1Ty(), intPtrType);
-=======
   buildBitToBool = import(M, "_sym_build_bit_to_bool", ptrT, ptrT);
   buildConcat =
       import(M, "_sym_concat_helper", ptrT, ptrT,
@@ -99,7 +95,6 @@
   buildFshr =
       import(M, "_sym_build_funnel_shift_right", ptrT, ptrT, ptrT, ptrT);
   buildAbs = import(M, "_sym_build_abs", ptrT, ptrT);
->>>>>>> 77bb9716
 
   setParameterExpression =
       import(M, "_sym_set_parameter_expression", voidT, int8T, ptrT);
