--- conflicted
+++ resolved
@@ -192,19 +192,13 @@
 /// Decide whether a function is called symbolically.
 bool isInterceptedFunction(const Function &f) {
   static const StringSet<> kInterceptedFunctions = {
-<<<<<<< HEAD
-      "malloc",   "calloc",  "mmap",    "mmap64", "open",   "read",    "lseek",
-      "lseek64",  "fopen",   "fopen64", "fread",  "fseek",  "fseeko",  "rewind",
-      "fseeko64", "getc",    "ungetc",  "memcpy", "memset", "strncpy", "strchr",
-      "memcmp",   "memmove", "ntohl",   "fgets",  "fgetc", "getchar",  "freopen",
-      "fread_unlocked", "getc_unlocked", "getline", "getutxent"  ,  "getutent"};
-=======
       "malloc", "calloc",  "mmap",     "mmap64",  "open",    "read",
       "lseek",  "lseek64", "fopen",    "fopen64", "fread",   "fseek",
       "fseeko", "rewind",  "fseeko64", "getc",    "ungetc",  "memcpy",
       "memset", "strncpy", "strchr",   "memcmp",  "memmove", "ntohl",
-      "fgets",  "fgetc",   "getchar",  "bcopy",   "bcmp",    "bzero"};
->>>>>>> 3b9d51f2
-
+      "fgets",  "fgetc",   "getchar",  "bcopy",   "bcmp",    "bzero",
+      "freopen", "fread_unlocked", "getc_unlocked", "getline", "getutxent",  
+      "getutent"};
+  
   return (kInterceptedFunctions.count(f.getName()) > 0);
 }