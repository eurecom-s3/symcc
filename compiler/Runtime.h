// This file is part of SymCC.
//
// SymCC is free software: you can redistribute it and/or modify it under the
// terms of the GNU General Public License as published by the Free Software
// Foundation, either version 3 of the License, or (at your option) any later
// version.
//
// SymCC is distributed in the hope that it will be useful, but WITHOUT ANY
// WARRANTY; without even the implied warranty of MERCHANTABILITY or FITNESS FOR
// A PARTICULAR PURPOSE. See the GNU General Public License for more details.
//
// You should have received a copy of the GNU General Public License along with
// SymCC. If not, see <https://www.gnu.org/licenses/>.

#ifndef RUNTIME_H
#define RUNTIME_H

#include <llvm/IR/InstrTypes.h>
#include <llvm/IR/Module.h>

#if LLVM_VERSION_MAJOR >= 9 && LLVM_VERSION_MAJOR < 11
using SymFnT = llvm::Value *;
#else
using SymFnT = llvm::FunctionCallee;
#endif

/// Runtime functions
struct Runtime {
  Runtime(llvm::Module &M);

  SymFnT buildInteger{};
  SymFnT buildInteger128{};
  SymFnT buildFloat{};
  SymFnT buildNullPointer{};
  SymFnT buildTrue{};
  SymFnT buildFalse{};
  SymFnT buildBool{};
  SymFnT buildSExt{};
  SymFnT buildZExt{};
  SymFnT buildTrunc{};
  SymFnT buildBswap{};
  SymFnT buildIntToFloat{};
  SymFnT buildFloatToFloat{};
  SymFnT buildBitsToFloat{};
  SymFnT buildFloatToBits{};
  SymFnT buildFloatToSignedInt{};
  SymFnT buildFloatToUnsignedInt{};
  SymFnT buildFloatAbs{};
  SymFnT buildBoolAnd{};
  SymFnT buildBoolOr{};
  SymFnT buildBoolXor{};
  SymFnT buildBoolToBit{};
<<<<<<< HEAD
=======
  SymFnT buildBitToBool{};
  SymFnT buildAddOverflow{};
  SymFnT buildSubOverflow{};
  SymFnT buildMulOverflow{};
  SymFnT buildSAddSat{};
  SymFnT buildUAddSat{};
  SymFnT buildSSubSat{};
  SymFnT buildUSubSat{};
  SymFnT buildSShlSat{};
  SymFnT buildUShlSat{};
  SymFnT buildFshl{};
  SymFnT buildFshr{};
  SymFnT buildAbs{};
  SymFnT buildConcat{};
>>>>>>> 77bb9716
  SymFnT pushPathConstraint{};
  SymFnT getParameterExpression{};
  SymFnT setParameterExpression{};
  SymFnT setReturnExpression{};
  SymFnT getReturnExpression{};
  SymFnT memcpy{};
  SymFnT memset{};
  SymFnT memmove{};
  SymFnT readMemory{};
  SymFnT writeMemory{};
  SymFnT buildZeroBytes{};
  SymFnT buildInsert{};
  SymFnT buildExtract{};
  SymFnT notifyCall{};
  SymFnT notifyRet{};
  SymFnT notifyBasicBlock{};

  /// Mapping from icmp predicates to the functions that build the corresponding
  /// symbolic expressions.
  std::array<SymFnT, llvm::CmpInst::BAD_ICMP_PREDICATE> comparisonHandlers{};

  /// Mapping from binary operators to the functions that build the
  /// corresponding symbolic expressions.
  std::array<SymFnT, llvm::Instruction::BinaryOpsEnd> binaryOperatorHandlers{};

  /// Mapping from unary operators to the functions that build the
  /// corresponding symbolic expressions.
  std::array<SymFnT, llvm::Instruction::UnaryOpsEnd> unaryOperatorHandlers{};
};

bool isInterceptedFunction(const llvm::Function &f);

#endif<|MERGE_RESOLUTION|>--- conflicted
+++ resolved
@@ -50,8 +50,6 @@
   SymFnT buildBoolOr{};
   SymFnT buildBoolXor{};
   SymFnT buildBoolToBit{};
-<<<<<<< HEAD
-=======
   SymFnT buildBitToBool{};
   SymFnT buildAddOverflow{};
   SymFnT buildSubOverflow{};
@@ -66,7 +64,6 @@
   SymFnT buildFshr{};
   SymFnT buildAbs{};
   SymFnT buildConcat{};
->>>>>>> 77bb9716
   SymFnT pushPathConstraint{};
   SymFnT getParameterExpression{};
   SymFnT setParameterExpression{};
